--- conflicted
+++ resolved
@@ -8,16 +8,11 @@
 import os
 from dotenv import load_dotenv, find_dotenv
 
-<<<<<<< HEAD
 load_dotenv(find_dotenv())  # Loads .env file contents into the application based on key-value pairs defined therein, making them accessible via 'os' module functions like os.getenv().
 
-OLLAMA_API_URL = os.getenv("OLLAMA_API_URL", "http://localhost:11434/api/generate")  # Get environment variable, if not available use current value in script. "http://localhost:11434/api/generate"
+OLLAMA_BASE_URL = os.getenv("OLLAMA_API_URL", "http://localhost:11434")
+OLLAMA_API_URL = f"{OLLAMA_BASE_URL}/api/generate"
 MODEL= os.getenv("MODEL", "deepseek-r1:7b")                                                      #Make sure you have it installed in ollama
-=======
-OLLAMA_BASE_URL = "http://localhost:11434"
-OLLAMA_API_URL = f"{OLLAMA_BASE_URL}/api/generate"
-MODEL="deepseek-r1:7b"                                                      #Make sure you have it installed in ollama
->>>>>>> ede65b65
 EMBEDDINGS_MODEL = "nomic-embed-text:latest"
 CROSS_ENCODER_MODEL = "cross-encoder/ms-marco-MiniLM-L-6-v2"
 
